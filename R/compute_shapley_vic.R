<<<<<<< HEAD
#' Create a design matrix without the intercept term
#' @param formula Formula.
#' @param data A \code{data.frame} of predictors. Make sure categorical
#'   variables are properly encoded as factors.
#' @return Returns a numeric matrix.
model_matrix_no_intercept <- function(formula, data) {
  mat <- model.matrix(object = formula, data = data)
  if (ncol(mat) == 2) {
    matrix(mat[, -1], ncol = 1)
  } else {
    mat[, -1]
  }
}
#' Replace estimated coefficients in a Python object with prespeficied values.
replace_coef <- function(model_py, coef_vec) {
  coef_vec <- as.numeric(coef_vec)
  if (anyNA(coef_vec)) {
    stop(simpleError("coef_vec should not contain non-numeric values or NA."))
  }
  model_py$intercept_ <- coef_vec[1]
  model_py$coef_ <- matrix(coef_vec[-1], nrow = 1)
  model_py
}
#' Fit logistic regression model using sklearn python library
#' @param x_train A \code{data.frame} of predictors from the training set. Make
#'   sure categorical variables are properly encoded as factors.
#' @param y_train A numeric vector of outcome from the training set, with events
#'   coded as 1.
#' @param save_to_file Where to save the fitted python model. Use \code{.sav}
#'   file extension. Default is \code{NULL}, i.e., not saved to external file.
#' @return Returns a callable python model object to be used by
#'   \code{\link{compute_shap_value}} and \code{\link{compute_sage_value}},
#'   where the estimated coefficients will be identical to those from the
#'   \code{glm} function.
#' @importFrom reticulate py_module_available
#' @export
logit_model_python <- function(x_train, y_train, save_to_file = NULL) {
  have_sklearn <- reticulate::py_module_available("sklearn")
  if (!have_sklearn) {
    warning(simpleWarning("Need to install sklearn python library."))
    print("installing now")
    reticulate::py_install("sklearn")
    if (reticulate::py_module_available("sklearn"))
    print("python library sklearn is now installed")
    else
    print("sklearn installation failed")
    return(NULL)
  }
  model_r <- glm(y_train ~ ., data = cbind(y_train = y_train, x_train),
                 family = "binomial")
  x_train_dm <- model_matrix_no_intercept(~ ., data = x_train)
  y_train <- as.integer(as.vector(y_train == 1))
  model_py <- sklearn$linear_model$LogisticRegression(solver = "liblinear")$fit(
    x_train_dm, y_train
  )
  coef_vec <- coef(model_r)
  model_py <- replace_coef(model_py = model_py, coef_vec = coef_vec)
  if (!is.null(save_to_file)) {
    message(sprintf("Saving python object to file '%s' ... ", save_to_file))
    reticulate::py_save_object(model_py, filename = save_to_file)
    message("saved.\n")
  }
  model_py
}
#' Compute SAGE values for a model
#' @inheritParams compute_shap_value
#' @param y_test A numeric vector of outcome from the test set, with events
#'   coded as 1.
#' @param coef_vec Numeric vector of model coefficients (including the
#'   intercept term as the first element), to replace the coefficients in
#'   \code{model_py}. Default is \code{NULL}, where the coefficients in
#'   \code{model_py} will be used.
#' @param check_convergence Whether to check convergence in SAGE algorithm (may
#'   slightly slow done the algorithm). Default is \code{FALSE}.
#' @return Returns a \code{data.frame} containing variable names, SAGE values
#'   and their standard deviations.
#' @examples
#' data("df_compas", package = "ShapleyVIC")
#' head(df_compas)
#' # The following requires python libraries sage and sklearn, otherwise NULL is
#' # returned. Small training and test sets are used to reduce run time.
#' m_optim <- ShapleyVIC::logit_model_python(x_train = df_compas[1:1000, -1],
#'                                           y_train = df_compas$y[1:1000])
#' if (!is.null(m_optim)) {
#'   ShapleyVIC::compute_sage_value(model_py = m_optim,
#'                                  var_names = names(df_compas)[-1],
#'                                  x_test = df_compas[1001:1100, -1],
#'                                  y_test = df_compas$y[1001:1100])
#' }
#' @importFrom reticulate py_module_available py_eval
#' @export
compute_sage_value <- function(model_py, x_test, y_test,
                               coef_vec = NULL, var_names = NULL,
                               check_convergence = FALSE) {
  if (is.null(dim(x_test)) || ncol(x_test) <= 1) {
    stop(simpleError("x_test should be a data.frame with at least 2 columns."))
  }
  loss_type <- "cross entropy"
  # loss_type <- match.arg(loss, choices = c("cross entropy", "mse"))
  have_sage <- reticulate::py_module_available("sage")
  if (!have_sage) {
    warning(simpleWarning("Need to install sage python library."))
    print("installing now")
    reticulate::py_install("sage")
    if (reticulate::py_module_available("sage"))
      print("python library sage is now installed")
    else
      print("sage installation failed")
    return(NULL)
  }
  if (!is.null(coef_vec)) {
    model_py <- replace_coef(model_py = model_py, coef_vec = coef_vec)
  } else {
    coef_vec <- c(model_py$intercept_, as.vector(model_py$coef_))
  }
  if (!is.null(var_names)) {
    if (length(var_names) != length(coef_vec)) {
      warning(simpleWarning("var_names has wrong dimension. Replaced by 'names(x_test)'."))
      var_names <- names(x_test)
    }
  } else {
    var_names <- names(x_test)
  }
  x_test_dm <- model_matrix_no_intercept(~ ., data = x_test)
  # Create a python array to indicate which columns in the design matrix
  # correspond to the same categorical variable.
  x_clusters <- find_clusters(data = x_test)
  x_groups <- paste0(
    "[",
    paste(lapply(x_clusters, function(cols) paste0("[", toString(cols - 1), "]")),
          collapse = ","), # python counts from 0
    "]"
  )
  x_groups_py <- reticulate::py_eval(x_groups, convert = FALSE)
  # Columns corresponding to the same categorical variable are handled together:
  imputer <- sage$GroupedMarginalImputer(model_py, x_test_dm, groups = x_groups_py)
  estimator <- sage$PermutationEstimator(imputer, loss_type)
  sage_values <- estimator(x_test_dm, matrix(y_test, ncol = 1),
                           verbose = check_convergence)
  data.frame(var_name = var_names, sage_value = sage_values$values,
             sage_sd = sage_values$std)
}
#' Compute ShapleyVIC values for nearly optimal models
#' @inheritParams compute_shap_value
#' @param model_py A Python callable model object that has a
#'   \code{predict_proba} function, or the path to a file that stores the model.
#' @param model_colinear A model train from training set to detect colinearity
#'   of predictors (e.g., a logistic regression). This is relevant to any model
#'   that assumes a linear function for predictors.
#' @param coef_mat A numeric matrix or \code{data.frame} of coefficients of
#'   nearly optimal models, where each row corresponds to a model and each
#'   column corresponds to a variable (or a category of a categorical variable).
#' @param perf_metric Performance metric of each model in \code{coef_mat}.
#' @param n_cores Number of cores to use for parallel computing.
#' @importFrom car vif
#' @import parallel
#' @import doParallel
#' @import foreach
#' @export
compute_shapley_vic <- function(model_py, model_colinear = NULL,
                                coef_mat, perf_metric,
                                x_test, y_test, var_names = NULL, n_cores,
                                output_folder = NULL) {
  # The model_py python object cannot be passed to individual parallel clusters,
  # therefore it is loaded from external file in every %dopar%
  if (is.character(model_py)) {# model_py was saved to file
    if (!file.exists(model_py)) {
      stop(simpleError("model_py file does not exist."))
    }
    is_temp <- FALSE
    model_py_file <- model_py
  } else {# create a temporary file to save model_py and remove on exit
    is_temp <- TRUE
    model_py_file <- tempfile(pattern = "model_py", fileext = "sav")
    reticulate::py_save_object(model_py, filename = model_py_file)
  }
  if (!is.null(model_colinear)) {
    m_vif <- car::vif(model_colinear)
    if (is.null(dim(m_vif))) {# when no categorical variable, m_vif is a vector
      use_abs <- m_vif >= 2
    } else {# in case of categorical variable, use first column
      use_abs <- m_vif[, 1] >= 2
    }
  } else {
    use_abs <- NULL
  }
  if (is.null(var_names)) var_names <- names(x_test)
  if (!is.null(output_folder)) {
    message(paste0(
      "ShapleyVIC values of each model will be saved to a CSV file in folder '",
      output_folder, "'.\n"
    ))
    if (!dir.exists(output_folder)) dir.create(output_folder)
  }
  # Run ShapleyVIC using foreach
  n_cores_total <- parallel::detectCores()
  if (n_cores >= n_cores_total - 1) {
    warning(simpleWarning(sprintf(
      "In total %d cores detected and %d cores requested. n_cores reset to %d (maximum feasible number).",
      n_cores_total, n_cores, n_cores_total - 1
    )))
    n_cores <- n_cores_total - 1
  }
  if (Sys.info()["sysname"] == "Windows") {
    par_type <- "PSOCK" # available for all systems, but slower than fork
  } else {
    par_type <- "FORK"
  }
  my_cluster <- parallel::makeCluster(n_cores, type = par_type)
  doParallel::registerDoParallel(cl = my_cluster)
  # foreach::getDoParRegistered()
  # foreach::getDoParWorkers()
  rows <- 1:nrow(coef_mat)
  coef_mat_list <- split(as.matrix(coef_mat), rows)
  df_sage <- foreach(
    i = rows, coef_vec = coef_mat_list, perf_metric_i = perf_metric,
    .combine = 'rbind', .packages = c("reticulate")
  ) %dopar% {
    print(i)
    # cat("i =", i, "----\n")
    # coef_vec <- as.numeric(coef_mat[i, ])
    coef_vec <- as.numeric(coef_vec)
    model_py = reticulate::py_load_object(filename = model_py_file)
    df_sage_i <- compute_sage_value(model_py = model_py, coef_vec = coef_vec,
                                    var_names = var_names,
                                    x_test = x_test, y_test = y_test)
    output_i <- cbind(model_id = i, df_sage_i, perf_metric = perf_metric_i)
    if (!is.null(use_abs)) {
      output_i$sage_value_new <- ifelse(use_abs, abs(output_i$sage_value),
                                        output_i$sage_value)
    } else {
      output_i$sage_value_new <- output_i$sage_value
    }
    if (!is.null(output_folder)) {
      write.csv(output_i,
                file = file.path(output_folder, paste0("shapley_vic_", i, ".csv")),
                row.names = FALSE)
    }
    output_i
  }
  rownames(df_sage) <- NULL
  on.exit({
    try({
      message("Attempting to stop cluster ...\n")
      cluster_stopped <- FALSE
      while (!cluster_stopped) {
        doParallel::stopImplicitCluster()
        parallel::stopCluster(cl = my_cluster)
        cluster_stopped <- !foreach::getDoParRegistered() &
          foreach::getDoParWorkers() == 1
      }
      message("Cluster stopped.\n")
      if (is_temp) {
        message("Removing temporary model_py save file ...\n")
        fr <- file.remove(model_py_file)
        if (fr) message("Temporary file removed.\n")
      }
    })
  })
  df_sage
}
=======
#' Create a design matrix without the intercept term
#' @param formula Formula.
#' @param data A \code{data.frame} of predictors. Make sure categorical
#'   variables are properly encoded as factors.
#' @return Returns a numeric matrix.
model_matrix_no_intercept <- function(formula, data) {
  mat <- model.matrix(object = formula, data = data)
  if (ncol(mat) == 2) {
    matrix(mat[, -1], ncol = 1)
  } else {
    mat[, -1]
  }
}
#' Replace estimated coefficients in a Python object with prespeficied values.
replace_coef <- function(model_py, coef_vec) {
  coef_vec <- as.numeric(coef_vec)
  if (anyNA(coef_vec)) {
    stop(simpleError("coef_vec should not contain non-numeric values or NA."))
  }
  model_py$intercept_ <- coef_vec[1]
  model_py$coef_ <- matrix(coef_vec[-1], nrow = 1)
  model_py
}
#' Fit logistic regression model using sklearn python library
#' @param x_train A \code{data.frame} of predictors from the training set. Make
#'   sure categorical variables are properly encoded as factors.
#' @param y_train A numeric vector of outcome from the training set, with events
#'   coded as 1.
#' @param save_to_file Where to save the fitted python model. Use \code{.sav}
#'   file extension. Default is \code{NULL}, i.e., not saved to external file.
#' @return Returns a callable python model object to be used by
#'   \code{\link{compute_shap_value}} and \code{\link{compute_sage_value}},
#'   where the estimated coefficients will be identical to those from the
#'   \code{glm} function.
#' @importFrom reticulate py_module_available
#' @export
logit_model_python <- function(x_train, y_train, save_to_file = NULL) {
  have_sklearn <- reticulate::py_module_available("sklearn")
  if (!have_sklearn) {
    warning(simpleWarning("Need to install sklearn python library."))
    print("installing now")
    reticulate::py_install("sklearn")
    if (reticulate::py_module_available("sklearn"))
    print("python library sklearn is now installed")
    else
    print("sklearn installation failed")
    return(NULL)
  }
  model_r <- glm(y_train ~ ., data = cbind(y_train = y_train, x_train),
                 family = "binomial")
  x_train_dm <- model_matrix_no_intercept(~ ., data = x_train)
  y_train <- as.integer(as.vector(y_train == 1))
  model_py <- sklearn$linear_model$LogisticRegression(solver = "liblinear")$fit(
    x_train_dm, y_train
  )
  coef_vec <- coef(model_r)
  model_py <- replace_coef(model_py = model_py, coef_vec = coef_vec)
  if (!is.null(save_to_file)) {
    message(sprintf("Saving python object to file '%s' ... ", save_to_file))
    reticulate::py_save_object(model_py, filename = save_to_file)
    message("saved.\n")
  }
  model_py
}
#' Compute SAGE values for a model
#' @inheritParams compute_shap_value
#' @param y_test A numeric vector of outcome from the test set, with events
#'   coded as 1.
#' @param coef_vec Numeric vector of model coefficients (including the
#'   intercept term as the first element), to replace the coefficients in
#'   \code{model_py}. Default is \code{NULL}, where the coefficients in
#'   \code{model_py} will be used.
#' @param check_convergence Whether to check convergence in SAGE algorithm (may
#'   slightly slow done the algorithm). Default is \code{FALSE}.
#' @return Returns a \code{data.frame} containing variable names, SAGE values
#'   and their standard deviations.
#' @examples
#' data("df_compas", package = "ShapleyVIC")
#' head(df_compas)
#' # The following requires python libraries sage and sklearn, otherwise NULL is
#' # returned. Small training and test sets are used to reduce run time.
#' m_optim <- ShapleyVIC::logit_model_python(x_train = df_compas[1:1000, -1],
#'                                           y_train = df_compas$y[1:1000])
#' if (!is.null(m_optim)) {
#'   ShapleyVIC::compute_sage_value(model_py = m_optim,
#'                                  var_names = names(df_compas)[-1],
#'                                  x_test = df_compas[1001:1100, -1],
#'                                  y_test = df_compas$y[1001:1100])
#' }
#' @importFrom reticulate py_module_available py_eval
#' @export
compute_sage_value <- function(model_py, x_test, y_test,
                               coef_vec = NULL, var_names = NULL,
                               check_convergence = FALSE) {
  if (is.null(dim(x_test)) || ncol(x_test) <= 1) {
    stop(simpleError("x_test should be a data.frame with at least 2 columns."))
  }
  loss_type <- "cross entropy"
  # loss_type <- match.arg(loss, choices = c("cross entropy", "mse"))
  have_sage <- reticulate::py_module_available("sage")
  if (!have_sage) {
    warning(simpleWarning("Need to install sage python library."))
    print("installing now")
    reticulate::py_install("sage")
    if (reticulate::py_module_available("sage"))
      print("python library sage is now installed")
    else
      print("sage installation failed")
    return(NULL)
  }
  if (!is.null(coef_vec)) {
    model_py <- replace_coef(model_py = model_py, coef_vec = coef_vec)
  } else {
    coef_vec <- c(model_py$intercept_, as.vector(model_py$coef_))
  }
  if (!is.null(var_names)) {
    if (length(var_names) != length(coef_vec)) {
      warning(simpleWarning("var_names has wrong dimension. Replaced by 'names(x_test)'."))
      var_names <- names(x_test)
    }
  } else {
    var_names <- names(x_test)
  }
  x_test_dm <- model_matrix_no_intercept(~ ., data = x_test)
  # Create a python array to indicate which columns in the design matrix
  # correspond to the same categorical variable.
  x_clusters <- find_clusters(data = x_test)
  x_groups <- paste0(
    "[",
    paste(lapply(x_clusters, function(cols) paste0("[", toString(cols - 1), "]")),
          collapse = ","), # python counts from 0
    "]"
  )
  x_groups_py <- reticulate::py_eval(x_groups, convert = FALSE)
  # Columns corresponding to the same categorical variable are handled together:
  imputer <- sage$GroupedMarginalImputer(model_py, x_test_dm, groups = x_groups_py)
  estimator <- sage$PermutationEstimator(imputer, loss_type)
  sage_values <- estimator(x_test_dm, matrix(y_test, ncol = 1),
                           verbose = check_convergence)
  data.frame(var_name = var_names, sage_value = sage_values$values,
             sage_sd = sage_values$std)
}
#' Compute ShapleyVIC values for nearly optimal models
#' @inheritParams
#' @param model_py A Python callable model object that has a
#'   \code{predict_proba} function, or the path to a file that stores the model.
#' @param model_colinear A model train from training set to detect colinearity
#'   of predictors (e.g., a logistic regression). This is relevant to any model
#'   that assumes a linear function for predictors.
#' @param coef_mat A numeric matrix or \code{data.frame} of coefficients of
#'   nearly optimal models, where each row corresponds to a model and each
#'   column corresponds to a variable (or a category of a categorical variable).
#' @param perf_metric Performance metric of each model in \code{coef_mat}.
#' @param n_cores Number of cores to use for parallel computing.
#' @importFrom car vif
#' @import parallel
#' @import doParallel
#' @import foreach
#' @export
compute_shapley_vic <- function(model_py, model_colinear = NULL,
                                coef_mat, perf_metric,
                                x_test, y_test, var_names = NULL, n_cores) {
  # The model_py python object cannot be passed to individual parallel clusters,
  # therefore it is loaded from external file in every %dopar%
  if (is.character(model_py)) {# model_py was saved to file
    if (!file.exists(model_py)) {
      stop(simpleError("model_py file does not exist."))
    }
    is_temp <- FALSE
    model_py_file <- model_py
  } else {# create a temporary file to save model_py and remove on exit
    is_temp <- TRUE
    model_py_file <- tempfile(pattern = "model_py", fileext = "sav")
    reticulate::py_save_object(model_py, filename = model_py_file)
  }
  if (!is.null(model_colinear)) {
    m_vif <- car::vif(model_colinear)
    if (is.null(dim(m_vif))) {# when no categorical variable, m_vif is a vector
      use_abs <- m_vif >= 2
    } else {# in case of categorical variable, use first column
      use_abs <- m_vif[, 1] >= 2
    }
  } else {
    use_abs <- NULL
  }
  if (is.null(var_names)) var_names <- names(x_test)
  # Run ShapleyVIC using foreach
  n_cores_total <- parallel::detectCores()
  if (n_cores >= n_cores_total - 1) {
    warning(simpleWarning(sprintf(
      "In total %d cores detected and %d cores requested. n_cores reset to %d (maximum feasible number).",
      n_cores_total, n_cores, n_cores_total - 1
    )))
    n_cores <- n_cores_total - 1
  }
  if (Sys.info()["sysname"] == "Windows") {
    par_type <- "PSOCK" # available for all systems, but slower than fork
  } else {
    par_type <- "FORK"
  }
  my_cluster <- parallel::makeCluster(n_cores, type = par_type)
  doParallel::registerDoParallel(cl = my_cluster)
  # foreach::getDoParRegistered()
  # foreach::getDoParWorkers()
  rows <- 1:nrow(coef_mat)
  df_sage <- foreach(
    i = rows, .combine = 'rbind', .packages = c("reticulate")
  ) %dopar% {
    coef_vec <- as.numeric(coef_mat[i, ])
    model_py = reticulate::py_load_object(filename = model_py_file)
    # model_py <- logit_model_python(x_train = x_train, y_train = y_train)
    df_sage_i <- compute_sage_value(model_py = model_py, coef_vec = coef_vec,
                                    var_names = var_names,
                                    x_test = x_test, y_test = y_test)
    output_i <- cbind(model_id = i, df_sage_i, perf_metric = perf_metric[i])
    if (!is.null(use_abs)) {
      output_i$sage_value_new <- ifelse(use_abs, abs(output_i$sage_value),
                                        output_i$sage_value)
    } else {
      output_i$sage_value_new <- output_i$sage_value
    }
    output_i
  }
  rownames(df_sage) <- NULL
  on.exit({
    try({
      message("Attempting to stop cluster ...\n")
      cluster_stopped <- FALSE
      while (!cluster_stopped) {
        doParallel::stopImplicitCluster()
        parallel::stopCluster(cl = my_cluster)
        cluster_stopped <- !foreach::getDoParRegistered() &
          foreach::getDoParWorkers() == 1
      }
      message("Cluster stopped.\n")
      if (is_temp) {
        message("Removing temporary model_py save file ...\n")
        fr <- file.remove(model_py_file)
        if (fr) message("Temporary file removed.\n")
      }
    })
  })
  df_sage
}
>>>>>>> 671a2b44
<|MERGE_RESOLUTION|>--- conflicted
+++ resolved
@@ -1,4 +1,3 @@
-<<<<<<< HEAD
 #' Create a design matrix without the intercept term
 #' @param formula Formula.
 #' @param data A \code{data.frame} of predictors. Make sure categorical
@@ -39,12 +38,12 @@
   have_sklearn <- reticulate::py_module_available("sklearn")
   if (!have_sklearn) {
     warning(simpleWarning("Need to install sklearn python library."))
-    print("installing now")
-    reticulate::py_install("sklearn")
-    if (reticulate::py_module_available("sklearn"))
-    print("python library sklearn is now installed")
-    else
-    print("sklearn installation failed")
+    # print("installing now")
+    # reticulate::py_install("sklearn")
+    # if (reticulate::py_module_available("sklearn"))
+    # print("python library sklearn is now installed")
+    # else
+    # print("sklearn installation failed")
     return(NULL)
   }
   model_r <- glm(y_train ~ ., data = cbind(y_train = y_train, x_train),
@@ -101,12 +100,12 @@
   have_sage <- reticulate::py_module_available("sage")
   if (!have_sage) {
     warning(simpleWarning("Need to install sage python library."))
-    print("installing now")
-    reticulate::py_install("sage")
-    if (reticulate::py_module_available("sage"))
-      print("python library sage is now installed")
-    else
-      print("sage installation failed")
+    # print("installing now")
+    # reticulate::py_install("sage")
+    # if (reticulate::py_module_available("sage"))
+    #   print("python library sage is now installed")
+    # else
+    #   print("sage installation failed")
     return(NULL)
   }
   if (!is.null(coef_vec)) {
@@ -142,26 +141,24 @@
              sage_sd = sage_values$std)
 }
 #' Compute ShapleyVIC values for nearly optimal models
-#' @inheritParams compute_shap_value
+#' @inheritParams compute_sage_value
 #' @param model_py A Python callable model object that has a
 #'   \code{predict_proba} function, or the path to a file that stores the model.
-#' @param model_colinear A model train from training set to detect colinearity
-#'   of predictors (e.g., a logistic regression). This is relevant to any model
-#'   that assumes a linear function for predictors.
 #' @param coef_mat A numeric matrix or \code{data.frame} of coefficients of
 #'   nearly optimal models, where each row corresponds to a model and each
 #'   column corresponds to a variable (or a category of a categorical variable).
 #' @param perf_metric Performance metric of each model in \code{coef_mat}.
+#' @param output_folder Folder to save ShapleyVIC values from individual models
+#'   (optional).
 #' @param n_cores Number of cores to use for parallel computing.
 #' @importFrom car vif
 #' @import parallel
 #' @import doParallel
 #' @import foreach
 #' @export
-compute_shapley_vic <- function(model_py, model_colinear = NULL,
-                                coef_mat, perf_metric,
-                                x_test, y_test, var_names = NULL, n_cores,
-                                output_folder = NULL) {
+compute_shapley_vic <- function(model_py, coef_mat, perf_metric,
+                                x_test, y_test, var_names = NULL,
+                                output_folder = NULL, n_cores) {
   # The model_py python object cannot be passed to individual parallel clusters,
   # therefore it is loaded from external file in every %dopar%
   if (is.character(model_py)) {# model_py was saved to file
@@ -175,276 +172,8 @@
     model_py_file <- tempfile(pattern = "model_py", fileext = "sav")
     reticulate::py_save_object(model_py, filename = model_py_file)
   }
-  if (!is.null(model_colinear)) {
-    m_vif <- car::vif(model_colinear)
-    if (is.null(dim(m_vif))) {# when no categorical variable, m_vif is a vector
-      use_abs <- m_vif >= 2
-    } else {# in case of categorical variable, use first column
-      use_abs <- m_vif[, 1] >= 2
-    }
-  } else {
-    use_abs <- NULL
-  }
-  if (is.null(var_names)) var_names <- names(x_test)
   if (!is.null(output_folder)) {
-    message(paste0(
-      "ShapleyVIC values of each model will be saved to a CSV file in folder '",
-      output_folder, "'.\n"
-    ))
-    if (!dir.exists(output_folder)) dir.create(output_folder)
-  }
-  # Run ShapleyVIC using foreach
-  n_cores_total <- parallel::detectCores()
-  if (n_cores >= n_cores_total - 1) {
-    warning(simpleWarning(sprintf(
-      "In total %d cores detected and %d cores requested. n_cores reset to %d (maximum feasible number).",
-      n_cores_total, n_cores, n_cores_total - 1
-    )))
-    n_cores <- n_cores_total - 1
-  }
-  if (Sys.info()["sysname"] == "Windows") {
-    par_type <- "PSOCK" # available for all systems, but slower than fork
-  } else {
-    par_type <- "FORK"
-  }
-  my_cluster <- parallel::makeCluster(n_cores, type = par_type)
-  doParallel::registerDoParallel(cl = my_cluster)
-  # foreach::getDoParRegistered()
-  # foreach::getDoParWorkers()
-  rows <- 1:nrow(coef_mat)
-  coef_mat_list <- split(as.matrix(coef_mat), rows)
-  df_sage <- foreach(
-    i = rows, coef_vec = coef_mat_list, perf_metric_i = perf_metric,
-    .combine = 'rbind', .packages = c("reticulate")
-  ) %dopar% {
-    print(i)
-    # cat("i =", i, "----\n")
-    # coef_vec <- as.numeric(coef_mat[i, ])
-    coef_vec <- as.numeric(coef_vec)
-    model_py = reticulate::py_load_object(filename = model_py_file)
-    df_sage_i <- compute_sage_value(model_py = model_py, coef_vec = coef_vec,
-                                    var_names = var_names,
-                                    x_test = x_test, y_test = y_test)
-    output_i <- cbind(model_id = i, df_sage_i, perf_metric = perf_metric_i)
-    if (!is.null(use_abs)) {
-      output_i$sage_value_new <- ifelse(use_abs, abs(output_i$sage_value),
-                                        output_i$sage_value)
-    } else {
-      output_i$sage_value_new <- output_i$sage_value
-    }
-    if (!is.null(output_folder)) {
-      write.csv(output_i,
-                file = file.path(output_folder, paste0("shapley_vic_", i, ".csv")),
-                row.names = FALSE)
-    }
-    output_i
-  }
-  rownames(df_sage) <- NULL
-  on.exit({
-    try({
-      message("Attempting to stop cluster ...\n")
-      cluster_stopped <- FALSE
-      while (!cluster_stopped) {
-        doParallel::stopImplicitCluster()
-        parallel::stopCluster(cl = my_cluster)
-        cluster_stopped <- !foreach::getDoParRegistered() &
-          foreach::getDoParWorkers() == 1
-      }
-      message("Cluster stopped.\n")
-      if (is_temp) {
-        message("Removing temporary model_py save file ...\n")
-        fr <- file.remove(model_py_file)
-        if (fr) message("Temporary file removed.\n")
-      }
-    })
-  })
-  df_sage
-}
-=======
-#' Create a design matrix without the intercept term
-#' @param formula Formula.
-#' @param data A \code{data.frame} of predictors. Make sure categorical
-#'   variables are properly encoded as factors.
-#' @return Returns a numeric matrix.
-model_matrix_no_intercept <- function(formula, data) {
-  mat <- model.matrix(object = formula, data = data)
-  if (ncol(mat) == 2) {
-    matrix(mat[, -1], ncol = 1)
-  } else {
-    mat[, -1]
-  }
-}
-#' Replace estimated coefficients in a Python object with prespeficied values.
-replace_coef <- function(model_py, coef_vec) {
-  coef_vec <- as.numeric(coef_vec)
-  if (anyNA(coef_vec)) {
-    stop(simpleError("coef_vec should not contain non-numeric values or NA."))
-  }
-  model_py$intercept_ <- coef_vec[1]
-  model_py$coef_ <- matrix(coef_vec[-1], nrow = 1)
-  model_py
-}
-#' Fit logistic regression model using sklearn python library
-#' @param x_train A \code{data.frame} of predictors from the training set. Make
-#'   sure categorical variables are properly encoded as factors.
-#' @param y_train A numeric vector of outcome from the training set, with events
-#'   coded as 1.
-#' @param save_to_file Where to save the fitted python model. Use \code{.sav}
-#'   file extension. Default is \code{NULL}, i.e., not saved to external file.
-#' @return Returns a callable python model object to be used by
-#'   \code{\link{compute_shap_value}} and \code{\link{compute_sage_value}},
-#'   where the estimated coefficients will be identical to those from the
-#'   \code{glm} function.
-#' @importFrom reticulate py_module_available
-#' @export
-logit_model_python <- function(x_train, y_train, save_to_file = NULL) {
-  have_sklearn <- reticulate::py_module_available("sklearn")
-  if (!have_sklearn) {
-    warning(simpleWarning("Need to install sklearn python library."))
-    print("installing now")
-    reticulate::py_install("sklearn")
-    if (reticulate::py_module_available("sklearn"))
-    print("python library sklearn is now installed")
-    else
-    print("sklearn installation failed")
-    return(NULL)
-  }
-  model_r <- glm(y_train ~ ., data = cbind(y_train = y_train, x_train),
-                 family = "binomial")
-  x_train_dm <- model_matrix_no_intercept(~ ., data = x_train)
-  y_train <- as.integer(as.vector(y_train == 1))
-  model_py <- sklearn$linear_model$LogisticRegression(solver = "liblinear")$fit(
-    x_train_dm, y_train
-  )
-  coef_vec <- coef(model_r)
-  model_py <- replace_coef(model_py = model_py, coef_vec = coef_vec)
-  if (!is.null(save_to_file)) {
-    message(sprintf("Saving python object to file '%s' ... ", save_to_file))
-    reticulate::py_save_object(model_py, filename = save_to_file)
-    message("saved.\n")
-  }
-  model_py
-}
-#' Compute SAGE values for a model
-#' @inheritParams compute_shap_value
-#' @param y_test A numeric vector of outcome from the test set, with events
-#'   coded as 1.
-#' @param coef_vec Numeric vector of model coefficients (including the
-#'   intercept term as the first element), to replace the coefficients in
-#'   \code{model_py}. Default is \code{NULL}, where the coefficients in
-#'   \code{model_py} will be used.
-#' @param check_convergence Whether to check convergence in SAGE algorithm (may
-#'   slightly slow done the algorithm). Default is \code{FALSE}.
-#' @return Returns a \code{data.frame} containing variable names, SAGE values
-#'   and their standard deviations.
-#' @examples
-#' data("df_compas", package = "ShapleyVIC")
-#' head(df_compas)
-#' # The following requires python libraries sage and sklearn, otherwise NULL is
-#' # returned. Small training and test sets are used to reduce run time.
-#' m_optim <- ShapleyVIC::logit_model_python(x_train = df_compas[1:1000, -1],
-#'                                           y_train = df_compas$y[1:1000])
-#' if (!is.null(m_optim)) {
-#'   ShapleyVIC::compute_sage_value(model_py = m_optim,
-#'                                  var_names = names(df_compas)[-1],
-#'                                  x_test = df_compas[1001:1100, -1],
-#'                                  y_test = df_compas$y[1001:1100])
-#' }
-#' @importFrom reticulate py_module_available py_eval
-#' @export
-compute_sage_value <- function(model_py, x_test, y_test,
-                               coef_vec = NULL, var_names = NULL,
-                               check_convergence = FALSE) {
-  if (is.null(dim(x_test)) || ncol(x_test) <= 1) {
-    stop(simpleError("x_test should be a data.frame with at least 2 columns."))
-  }
-  loss_type <- "cross entropy"
-  # loss_type <- match.arg(loss, choices = c("cross entropy", "mse"))
-  have_sage <- reticulate::py_module_available("sage")
-  if (!have_sage) {
-    warning(simpleWarning("Need to install sage python library."))
-    print("installing now")
-    reticulate::py_install("sage")
-    if (reticulate::py_module_available("sage"))
-      print("python library sage is now installed")
-    else
-      print("sage installation failed")
-    return(NULL)
-  }
-  if (!is.null(coef_vec)) {
-    model_py <- replace_coef(model_py = model_py, coef_vec = coef_vec)
-  } else {
-    coef_vec <- c(model_py$intercept_, as.vector(model_py$coef_))
-  }
-  if (!is.null(var_names)) {
-    if (length(var_names) != length(coef_vec)) {
-      warning(simpleWarning("var_names has wrong dimension. Replaced by 'names(x_test)'."))
-      var_names <- names(x_test)
-    }
-  } else {
-    var_names <- names(x_test)
-  }
-  x_test_dm <- model_matrix_no_intercept(~ ., data = x_test)
-  # Create a python array to indicate which columns in the design matrix
-  # correspond to the same categorical variable.
-  x_clusters <- find_clusters(data = x_test)
-  x_groups <- paste0(
-    "[",
-    paste(lapply(x_clusters, function(cols) paste0("[", toString(cols - 1), "]")),
-          collapse = ","), # python counts from 0
-    "]"
-  )
-  x_groups_py <- reticulate::py_eval(x_groups, convert = FALSE)
-  # Columns corresponding to the same categorical variable are handled together:
-  imputer <- sage$GroupedMarginalImputer(model_py, x_test_dm, groups = x_groups_py)
-  estimator <- sage$PermutationEstimator(imputer, loss_type)
-  sage_values <- estimator(x_test_dm, matrix(y_test, ncol = 1),
-                           verbose = check_convergence)
-  data.frame(var_name = var_names, sage_value = sage_values$values,
-             sage_sd = sage_values$std)
-}
-#' Compute ShapleyVIC values for nearly optimal models
-#' @inheritParams
-#' @param model_py A Python callable model object that has a
-#'   \code{predict_proba} function, or the path to a file that stores the model.
-#' @param model_colinear A model train from training set to detect colinearity
-#'   of predictors (e.g., a logistic regression). This is relevant to any model
-#'   that assumes a linear function for predictors.
-#' @param coef_mat A numeric matrix or \code{data.frame} of coefficients of
-#'   nearly optimal models, where each row corresponds to a model and each
-#'   column corresponds to a variable (or a category of a categorical variable).
-#' @param perf_metric Performance metric of each model in \code{coef_mat}.
-#' @param n_cores Number of cores to use for parallel computing.
-#' @importFrom car vif
-#' @import parallel
-#' @import doParallel
-#' @import foreach
-#' @export
-compute_shapley_vic <- function(model_py, model_colinear = NULL,
-                                coef_mat, perf_metric,
-                                x_test, y_test, var_names = NULL, n_cores) {
-  # The model_py python object cannot be passed to individual parallel clusters,
-  # therefore it is loaded from external file in every %dopar%
-  if (is.character(model_py)) {# model_py was saved to file
-    if (!file.exists(model_py)) {
-      stop(simpleError("model_py file does not exist."))
-    }
-    is_temp <- FALSE
-    model_py_file <- model_py
-  } else {# create a temporary file to save model_py and remove on exit
-    is_temp <- TRUE
-    model_py_file <- tempfile(pattern = "model_py", fileext = "sav")
-    reticulate::py_save_object(model_py, filename = model_py_file)
-  }
-  if (!is.null(model_colinear)) {
-    m_vif <- car::vif(model_colinear)
-    if (is.null(dim(m_vif))) {# when no categorical variable, m_vif is a vector
-      use_abs <- m_vif >= 2
-    } else {# in case of categorical variable, use first column
-      use_abs <- m_vif[, 1] >= 2
-    }
-  } else {
-    use_abs <- NULL
+    if (!file.exists(output_folder)) dir.create(output_folder)
   }
   if (is.null(var_names)) var_names <- names(x_test)
   # Run ShapleyVIC using foreach
@@ -475,27 +204,27 @@
     df_sage_i <- compute_sage_value(model_py = model_py, coef_vec = coef_vec,
                                     var_names = var_names,
                                     x_test = x_test, y_test = y_test)
-    output_i <- cbind(model_id = i, df_sage_i, perf_metric = perf_metric[i])
-    if (!is.null(use_abs)) {
-      output_i$sage_value_new <- ifelse(use_abs, abs(output_i$sage_value),
-                                        output_i$sage_value)
-    } else {
-      output_i$sage_value_new <- output_i$sage_value
+    df_sage_i <- cbind(model_id = i, df_sage_i, perf_metric = perf_metric[i])
+    if (!is.null(output_folder)) {
+      write.csv(
+        df_sage_i,
+        file = file.path(output_folder, paste0("shapley_vic_", i, ".csv")),
+        row.names = FALSE
+      )
     }
-    output_i
   }
   rownames(df_sage) <- NULL
   on.exit({
     try({
-      message("Attempting to stop cluster ...\n")
-      cluster_stopped <- FALSE
-      while (!cluster_stopped) {
-        doParallel::stopImplicitCluster()
-        parallel::stopCluster(cl = my_cluster)
-        cluster_stopped <- !foreach::getDoParRegistered() &
-          foreach::getDoParWorkers() == 1
-      }
-      message("Cluster stopped.\n")
+      # message("Attempting to stop cluster ...\n")
+      # cluster_stopped <- FALSE
+      # while (!cluster_stopped) {
+      doParallel::stopImplicitCluster()
+      parallel::stopCluster(cl = my_cluster)
+      #   cluster_stopped <- !foreach::getDoParRegistered() &
+      #     foreach::getDoParWorkers() == 1
+      # }
+      # message("Cluster stopped.\n")
       if (is_temp) {
         message("Removing temporary model_py save file ...\n")
         fr <- file.remove(model_py_file)
@@ -504,5 +233,4 @@
     })
   })
   df_sage
-}
->>>>>>> 671a2b44
+}